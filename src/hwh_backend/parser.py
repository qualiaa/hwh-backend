import dataclasses
import tomllib
<<<<<<< HEAD
import warnings
from collections.abc import Sequence
=======
from collections import defaultdict
from collections.abc import Mapping
from functools import cached_property
>>>>>>> 0f31fca8
from pathlib import Path
from typing import Any, Dict, Optional, TypeAlias

from packaging.requirements import Requirement
from packaging.version import Version
from pyproject_metadata import StandardMetadata
from setuptools import find_packages

from .hwh_config import HwhConfig


@dataclasses.dataclass(frozen=True)
class PackageList:
    packages: list[str]


@dataclasses.dataclass(frozen=True)
class FindConfig:
    cfg: dict


class AutoDiscover:
    pass

SetuptoolsPackageConfig: TypeAlias = FindConfig | PackageList | AutoDiscover


class PyProject:
    def __init__(self, project_dir: Path):
        self.project_dir = project_dir
        self.pyproject_path = project_dir / "pyproject.toml"
        if not self.pyproject_path.exists():
            raise FileNotFoundError(
                f"Couldn't locate pyproject.toml from {str(self.project_dir)}"
            )
        self._data: Optional[Dict[str, Any]] = None
        # This is set in _discover_packages, called by the packages property
        self._package_where: Optional[Mapping[str, str]] = None

    @property
    def toml(self):
        if self._data:
            return self._data

        if not self.pyproject_path.exists():
            raise FileNotFoundError(f"No pyproject.toml found in {self.project_dir}")

        with open(self.pyproject_path, "rb") as f:
            self._data = tomllib.load(f)

        return self._data

    @property
    def metadata(self) -> StandardMetadata:
        return StandardMetadata.from_pyproject(self.toml)

    @property
    def runtime_dependencies(self) -> Sequence[Requirement]:
        """Runtime dependencies of the package."""
        install_requires = self.setuptools_config.get("install_requires")

        dependencies = self.toml["project"].get("dependencies")

        if install_requires is not None:
            if dependencies is None:
                warnings.warn(
                    "Should rename setuptools.install_requires with project.dependencies")
                return list(map(Requirement, install_requires))

            warnings.warn("Found both project.dependencies and setuptools.install_requires."
                          "Using project.dependencies")

        return list(map(Requirement, dependencies)) if dependencies else []

    @property
    def build_requires(self) -> Sequence[Requirement]:
        """Build-time dependencies of the package."""
        build_requires = self.toml.get("build-system", {}).get("requires", [])
        return list(map(Requirement, build_requires))

    @property
    def all_dependencies(self) -> Sequence[Requirement]:
        """Run- and build-time dependencies of the package."""
        return self.build_requires + self.runtime_dependencies

    @property
    def package_name(self) -> str:
        """Get the package name from pyproject.toml"""
        return self.metadata.name

    @property
    def package_version(self) -> Optional[Version]:
        """Get the package version from pyproject.toml"""
        return self.metadata.version

    def get_hwh_config(self) -> HwhConfig:
        # TODO: switch to property
        return HwhConfig(self.toml)

    @property
    def setuptools_config(self) -> dict:
        """Get setuptools configuration from pyproject.toml."""
        return self.toml.get("tool", {}).get("setuptools", {})

    @cached_property
    def setuptools_package_config(self) -> SetuptoolsPackageConfig:
        cfg = self.setuptools_config
        try:
            packages = cfg.pop("packages")
        except KeyError:
            return AutoDiscover()

        if isinstance(packages, list):
            return PackageList(packages)

        try:
            find_cfg = packages["find"]
        except KeyError:
            raise TypeError("setuptools.packages must be list or find configuration. "
                            "See https://setuptools.pypa.io/en/latest/userguide/pyproject_config.html#setuptools-specific-configuration")

        if not isinstance(find_cfg, dict):
            raise TypeError("setuptools.packages.find must be table.")
        return FindConfig(find_cfg)

    @property
    def package_dir(self) -> dict:
        """Get package directory mapping from setuptools config."""
        return self.setuptools_config.get("package-dir", {})

    @property
    def discovered_package_dir(self) -> dict:
        return {pkg: self.get_package_path(pkg) for pkg in self.packages}

    @cached_property
    def packages(self) -> list[str]:
        """Get list of packages to include."""
        return self._discover_packages()

    def _discover_packages(self) -> list[str]:
        """Discover packages using setuptools.packages.find configuration."""
        setuptools_config = self.setuptools_config

        def rooted_find_packages(where='.', **kargs):
            return find_packages(**kargs, where=self.project_dir/where)

        # May overwrite this later
        self._package_where = defaultdict(lambda: '.')

        match self.setuptools_package_config:
            case PackageList(packages=pkgs): return pkgs
            case AutoDiscover(): return rooted_find_packages()
            case FindConfig(cfg=cfg):
                try:
                    where_cfg = cfg.pop("where")
                except KeyError:
                    return rooted_find_packages(**cfg)

                if isinstance(where_cfg, str):
                    where_cfg = [where_cfg]

                self._package_where = {
                    package: where
                    for where in where_cfg
                    for package in rooted_find_packages(where=where, **cfg)
                }
                return list(self._package_where)

            case _: raise TypeError("Bug in setuptools_package_config")

    def get_package_path(self, package: str) -> Path:
        """Convert a package name to its directory path."""
        # HACK: Make sure we compute the list of packages if needed
        self.packages
        return self.project_dir / self._package_where[package] / package.replace(".", "/")

    def get_all_package_paths(self) -> list[Path]:
        """Get paths for all configured packages."""
        # For src layout, we only want the root package path
        # added to stop duplicates
        # FIXME(jbayn): Is above comment because we crawl the package for every
        #               subpackage cython file? We should not do that.
        if len(self.packages) > 0:
            root_pkg = self.packages[0].split(".")[0]
            return [self.get_package_path(root_pkg)]
        return []<|MERGE_RESOLUTION|>--- conflicted
+++ resolved
@@ -1,13 +1,9 @@
 import dataclasses
 import tomllib
-<<<<<<< HEAD
 import warnings
-from collections.abc import Sequence
-=======
 from collections import defaultdict
-from collections.abc import Mapping
+from collections.abc import Mapping, Sequence
 from functools import cached_property
->>>>>>> 0f31fca8
 from pathlib import Path
 from typing import Any, Dict, Optional, TypeAlias
 
@@ -31,6 +27,7 @@
 
 class AutoDiscover:
     pass
+
 
 SetuptoolsPackageConfig: TypeAlias = FindConfig | PackageList | AutoDiscover
 
@@ -74,11 +71,14 @@
         if install_requires is not None:
             if dependencies is None:
                 warnings.warn(
-                    "Should rename setuptools.install_requires with project.dependencies")
+                    "Should rename setuptools.install_requires with project.dependencies"
+                )
                 return list(map(Requirement, install_requires))
 
-            warnings.warn("Found both project.dependencies and setuptools.install_requires."
-                          "Using project.dependencies")
+            warnings.warn(
+                "Found both project.dependencies and setuptools.install_requires."
+                "Using project.dependencies"
+            )
 
         return list(map(Requirement, dependencies)) if dependencies else []
 
@@ -126,8 +126,10 @@
         try:
             find_cfg = packages["find"]
         except KeyError:
-            raise TypeError("setuptools.packages must be list or find configuration. "
-                            "See https://setuptools.pypa.io/en/latest/userguide/pyproject_config.html#setuptools-specific-configuration")
+            raise TypeError(
+                "setuptools.packages must be list or find configuration. "
+                "See https://setuptools.pypa.io/en/latest/userguide/pyproject_config.html#setuptools-specific-configuration"
+            )
 
         if not isinstance(find_cfg, dict):
             raise TypeError("setuptools.packages.find must be table.")
@@ -151,15 +153,17 @@
         """Discover packages using setuptools.packages.find configuration."""
         setuptools_config = self.setuptools_config
 
-        def rooted_find_packages(where='.', **kargs):
-            return find_packages(**kargs, where=self.project_dir/where)
+        def rooted_find_packages(where=".", **kargs):
+            return find_packages(**kargs, where=self.project_dir / where)
 
         # May overwrite this later
-        self._package_where = defaultdict(lambda: '.')
+        self._package_where = defaultdict(lambda: ".")
 
         match self.setuptools_package_config:
-            case PackageList(packages=pkgs): return pkgs
-            case AutoDiscover(): return rooted_find_packages()
+            case PackageList(packages=pkgs):
+                return pkgs
+            case AutoDiscover():
+                return rooted_find_packages()
             case FindConfig(cfg=cfg):
                 try:
                     where_cfg = cfg.pop("where")
@@ -176,13 +180,16 @@
                 }
                 return list(self._package_where)
 
-            case _: raise TypeError("Bug in setuptools_package_config")
+            case _:
+                raise TypeError("Bug in setuptools_package_config")
 
     def get_package_path(self, package: str) -> Path:
         """Convert a package name to its directory path."""
         # HACK: Make sure we compute the list of packages if needed
         self.packages
-        return self.project_dir / self._package_where[package] / package.replace(".", "/")
+        return (
+            self.project_dir / self._package_where[package] / package.replace(".", "/")
+        )
 
     def get_all_package_paths(self) -> list[Path]:
         """Get paths for all configured packages."""
