import dataclasses
import tomllib
<<<<<<< HEAD
import warnings
from collections.abc import Sequence
=======
from collections import defaultdict
from collections.abc import Mapping
from functools import cached_property
from logging import getLogger
>>>>>>> 06a19002
from pathlib import Path
from typing import Any, Dict, Optional, TypeAlias

from packaging.requirements import Requirement
from packaging.version import Version
from pyproject_metadata import StandardMetadata
from setuptools import find_packages

from .hwh_config import HwhConfig

logger = getLogger(__name__)


@dataclasses.dataclass(frozen=True)
class PackageList:
    packages: list[str]


@dataclasses.dataclass(frozen=True)
class FindConfig:
    cfg: dict


class AutoDiscover:
    pass

SetuptoolsPackageConfig: TypeAlias = FindConfig | PackageList | AutoDiscover


class PyProject:
    def __init__(self, project_dir: Path):
        self.project_dir = project_dir
        self.pyproject_path = project_dir / "pyproject.toml"
        if not self.pyproject_path.exists():
            raise FileNotFoundError(
                f"Couldn't locate pyproject.toml from {str(self.project_dir)}"
            )
        self._data: Optional[Dict[str, Any]] = None
        # This is set in _discover_packages, called by the packages property
        self._package_directories: Optional[Mapping[str, str]] = None

    @property
    def toml(self):
        if self._data:
            return self._data

        if not self.pyproject_path.exists():
            raise FileNotFoundError(f"No pyproject.toml found in {self.project_dir}")

        with open(self.pyproject_path, "rb") as f:
            self._data = tomllib.load(f)

        return self._data

    @property
    def metadata(self) -> StandardMetadata:
        return StandardMetadata.from_pyproject(self.toml)

    @property
    def runtime_dependencies(self) -> Sequence[Requirement]:
        """Runtime dependencies of the package."""
        install_requires = self.setuptools_config.get("install_requires")

        dependencies = self.toml["project"].get("dependencies")

        if install_requires is not None:
            if dependencies is None:
                warnings.warn(
                    "Should rename setuptools.install_requires with project.dependencies")
                return list(map(Requirement, install_requires))

            warnings.warn("Found both project.dependencies and setuptools.install_requires."
                          "Using project.dependencies")

        return list(map(Requirement, dependencies)) if dependencies else []

    @property
    def build_requires(self) -> Sequence[Requirement]:
        """Build-time dependencies of the package."""
        build_requires = self.toml.get("build-system", {}).get("requires", [])
        return list(map(Requirement, build_requires))

    @property
    def all_dependencies(self) -> Sequence[Requirement]:
        """Run- and build-time dependencies of the package."""
        return self.build_requires + self.runtime_dependencies

    @property
    def package_name(self) -> str:
        """Get the package name from pyproject.toml"""
        return self.metadata.name

    @property
    def package_version(self) -> Optional[Version]:
        """Get the package version from pyproject.toml"""
        return self.metadata.version

    def get_hwh_config(self) -> HwhConfig:
        # TODO: switch to property
        return HwhConfig(self.toml)

    @property
    def setuptools_config(self) -> dict:
        """Get setuptools configuration from pyproject.toml."""
        return self.toml.get("tool", {}).get("setuptools", {})

    @cached_property
    def setuptools_package_config(self) -> SetuptoolsPackageConfig:
        cfg = self.setuptools_config
        try:
            packages = cfg.pop("packages")
        except KeyError:
            return AutoDiscover()

        if isinstance(packages, list):
            return PackageList(packages)

        try:
            find_cfg = packages["find"]
        except KeyError:
            raise TypeError("setuptools.packages must be list or find configuration. "
                            "See https://setuptools.pypa.io/en/latest/userguide/pyproject_config.html#setuptools-specific-configuration")

        if not isinstance(find_cfg, dict):
            raise TypeError("setuptools.packages.find must be table.")
        return FindConfig(find_cfg)

    @property
    def package_dir(self) -> dict:
        """Get package directory mapping from setuptools config."""
        return self.setuptools_config.get("package-dir", {})

    @property
    def discovered_package_dir(self) -> dict:
        return {pkg: self.get_package_path(pkg) for pkg in self.packages}

    @cached_property
    def packages(self) -> list[str]:
        """Get list of packages to include."""
        return self._discover_packages()

    def _discover_packages(self) -> list[str]:
        """Discover packages using setuptools.packages.find configuration."""
        setuptools_config = self.setuptools_config

        def rooted_find_packages(where='.', **kargs):
            return find_packages(**kargs, where=self.project_dir/where)

        # May overwrite this later
        self._package_where = defaultdict(lambda: '.')

        match self.setuptools_package_config:
            case PackageList(packages=pkgs): return pkgs
            case AutoDiscover(): return rooted_find_packages()
            case FindConfig(cfg=cfg):
                try:
                    where_cfg = cfg.pop("where")
                except KeyError:
                    return rooted_find_packages(**cfg)

                if isinstance(where_cfg, str):
                    where_cfg = [where_cfg]

                self._package_where = {
                    package: where
                    for where in where_cfg
                    for package in rooted_find_packages(where=where, **cfg)
                }
                return list(self._package_where)

            case _: raise TypeError("Bug in setuptools_package_config")

    def get_package_path(self, package: str) -> Path:
        """Convert a package name to its directory path."""
        # HACK: Make sure we compute the list of packages if needed
        self.packages
        return self.project_dir / self._package_where[package] / package.replace(".", "/")

    def get_all_package_paths(self) -> list[Path]:
        """Get paths for all configured packages."""
        # For src layout, we only want the root package path
        # added to stop duplicates
        # FIXME(jbayn): Is above comment because we crawl the package for every
        #               subpackage cython file? We should not do that.
        if len(self.packages) > 0:
            root_pkg = self.packages[0].split(".")[0]
            return [self.get_package_path(root_pkg)]
        return []<|MERGE_RESOLUTION|>--- conflicted
+++ resolved
@@ -1,14 +1,9 @@
 import dataclasses
 import tomllib
-<<<<<<< HEAD
 import warnings
-from collections.abc import Sequence
-=======
 from collections import defaultdict
-from collections.abc import Mapping
+from collections.abc import Mapping, Sequence
 from functools import cached_property
-from logging import getLogger
->>>>>>> 06a19002
 from pathlib import Path
 from typing import Any, Dict, Optional, TypeAlias
 
@@ -18,8 +13,6 @@
 from setuptools import find_packages
 
 from .hwh_config import HwhConfig
-
-logger = getLogger(__name__)
 
 
 @dataclasses.dataclass(frozen=True)
